"""
SQLite database backend

Store traces from tallyable objects in individual SQL tables.

Implementation Notes
--------------------
For each object, a table is created with the following format:

key (INT), trace (INT),  v1 (FLOAT), v2 (FLOAT), v3 (FLOAT) ...

For multidimensional objects, ndim>1, eg (2,2) the table has the following format:

key (INT), trace (INT),  v1_1 (FLOAT), v1_2 (FLOAT), v2_1 (FLOAT), v2_2 (FLOAT)

The key is autoincremented each time a new row is added to the table.
trace denotes the chain index, and starts at 0.

Additional Dependencies
-----------------------
sqlite3 <http://www.sqlite.org>

Changeset
---------
Created by Chris Fonnesbeck on 2007-02-01.
Updated by DH on 2007-04-04.
DB API changes, October 2008, DH.
Added support for multidimensional arrays, DH Oct. 2009
"""

# TODO: Add support for integer valued objects.

import numpy as np
from numpy import zeros, shape, squeeze, transpose
import sqlite3
import base, pickle, ram, pymc
import pdb,os
from pymc.database import base

__all__ = ['Trace', 'Database', 'load']

class Trace(base.Trace):
    """SQLite Trace class."""

    def _initialize(self, chain, length):
        """Create an SQL table.
        """

        if self._getfunc is None:
            self._getfunc = self.db.model._funs_to_tally[self.name]
<<<<<<< HEAD

        # If the table already exists, exit now.
        if chain != 0:
            return
=======
>>>>>>> 7253fb0d

        # Determine size
        try:
            self._shape = np.shape(self._getfunc())
        except TypeError:
            self._shape = None

        self._vstr = ', '.join(var_str(self._shape))

        # If the table already exists, exit now.
        if chain != 0:
            return

        # Create the variable name strings.
        vstr = ', '.join(v + ' FLOAT' for v in var_str(self._shape))

        query = "create table %s (recid INTEGER NOT NULL PRIMARY KEY AUTOINCREMENT, trace  int(5), %s )" % (self.name, vstr)

        self.db.cur.execute(query)



    def tally(self, chain):
        """Adds current value to trace."""

        try:
            # I changed str(x) to '%f'%x to solve a bug appearing due to
            # locale settings. In french for instance, str prints a comma
            # instead of a colon to indicate the decimal, which confuses
            # the database into thinking that there are more values than there
            # is.  A better solution would be to use another delimiter than the
            # comma. -DH
            valstring = ', '.join(['%f'%x for x in self._getfunc().ravel()])
        except:
            valstring = str(self._getfunc())


        # Add value to database
        query = "INSERT INTO %s (recid, trace, %s) values (NULL, %s, %s)" % \
            (self.name, self._vstr, chain, valstring)
        self.db.cur.execute(query)


    def gettrace(self, burn=0, thin=1, chain=-1, slicing=None):
        """Return the trace (last by default).

        Input:
          - burn (int): The number of transient steps to skip.
          - thin (int): Keep one in thin.
          - chain (int): The index of the chain to fetch. If None, return all
            chains. By default, the last chain is returned.
          - slicing: A slice, overriding burn and thin assignement.
        """

        if not slicing:
            slicing = slice(burn, None, thin)

        # If chain is None, get the data from all chains.
        if chain is None:
            self.db.cur.execute('SELECT * FROM %s' % self.name)
            trace = self.db.cur.fetchall()
        else:
            # Deal with negative chains (starting from the end)
            if chain < 0:
                chain = range(self.db.chains)[chain]
            self.db.cur.execute('SELECT * FROM %s WHERE trace=%s' % (self.name, chain))
            trace = self.db.cur.fetchall()

        trace = np.array(trace)[:,2:]
        if len(self._shape) > 1:
            trace = trace.reshape(-1, *self._shape)
        return squeeze(trace[slicing])


    __call__ = gettrace

#    def nchains(self):
#        """Return the number of existing chains, completed or not."""
#        try:
#            self.db.cur.execute('SELECT MAX(trace) FROM %s'%self.name)
#            trace = self.db.cur.fetchall()[0][0]
#
#            if trace is None:
#                return 0
#            else:
#                return trace + 1
#        except:
#           return 0

    def length(self, chain=-1):
        """Return the sample length of given chain. If chain is None,
        return the total length of all chains."""
        return len(self.gettrace(chain=chain))

class Database(base.Database):
    """SQLite database.
    """

    def __init__(self, dbname, dbmode='a'):
        """Open or create an SQL database.

        :Parameters:
        dbname : string
          The name of the database file.
        dbmode : {'a', 'w'}
          File mode.  Use `a` to append values, and `w` to overwrite
          an existing file.
        """
        self.__name__ = 'sqlite'
        self.dbname = dbname
        self.__Trace__ = Trace

        self.trace_names = []   # A list of sequences of names of the objects to tally.
        self._traces = {} # A dictionary of the Trace objects.
        self.chains = 0
<<<<<<< HEAD
        
=======

>>>>>>> 7253fb0d
        if os.path.exists(dbname) and dbmode=='w':
            os.remove(dbname)

        self.DB = sqlite3.connect(dbname, check_same_thread=False)
        self.cur = self.DB.cursor()

    def commit(self):
        """Commit updates to database"""
        self.DB.commit()

    def close(self, *args, **kwds):
        """Close database."""
        self.cur.close()
        self.commit()
        self.DB.close()




# TODO: Code savestate and getstate to enable storing of the model's state.
# state is a dictionary with two keys: sampler and step_methods.
# state['sampler'] is another dictionary containing information about
# the sampler's state (_current_iter, _iter, _burn, etc.)
# state['step_methods'] is a dictionary with keys refering to ids for
# each samplingmethod defined in sampler.
# Each id refers to another dictionary containing the state of the
# step method.
# To do this efficiently, we would need functions that stores and retrieves
# a dictionary to and from a sqlite database. Unfortunately, I'm not familiar with
# SQL enough to do that without having to read too much SQL documentation
# for my taste.

    def savestate(self, state):
        """Store a dictionnary containing the state of the Sampler and its
        StepMethods."""
        pass

    def getstate(self):
        """Return a dictionary containing the state of the Sampler and its
        StepMethods."""
        return {}

def load(dbname):
    """Load an existing SQLite database.

    Return a Database instance.
    """
    db = Database(dbname)

    # Get the name of the objects
    tables = get_table_list(db.cur)

    # Create a Trace instance for each object
    chains = 0
    for name in tables:
        db._traces[name] = Trace(name=name, db=db)
        db._traces[name]._shape = get_shape(db.cur, name)
        setattr(db, name, db._traces[name])
        db.cur.execute('SELECT MAX(trace) FROM %s'%name)
        chains = max(chains, db.cur.fetchall()[0][0]+1)

    db.chains=chains
    db.trace_names = chains * [tables,]
    db._state_ = {}
    return db


# Copied form Django.
def get_table_list(cursor):
    """Returns a list of table names in the current database."""
    # Skip the sqlite_sequence system table used for autoincrement key
    # generation.
    cursor.execute("""
        SELECT name FROM sqlite_master
        WHERE type='table' AND NOT name='sqlite_sequence'
        ORDER BY name""")
    return [row[0] for row in cursor.fetchall()]

def get_shape(cursor, name):
    """Return the shape of the table ``name``."""
    cursor.execute('select * from %s'% name)
    inds = cursor.description[-1][0][1:].split('_')
    return tuple([int(i) for i in inds])


def var_str(shape):
    """Return a sequence of strings naming the element of the tallyable object.

    :Examples:
    >>> var_str((5,))
    ['v1', 'v2', 'v3', 'v4', 'v5']

    >>> var_str((2,2))
    ['v1_1', 'v1_2', 'v2_1', 'v2_2']
    """

    if shape in [None, ()]:
        return ['v1',]

    size = np.prod(shape)
    indices = (np.indices(shape) + 1).reshape(-1, size)
    return ['v'+'_'.join(map(str, i)) for i in zip(*indices)]<|MERGE_RESOLUTION|>--- conflicted
+++ resolved
@@ -48,13 +48,7 @@
 
         if self._getfunc is None:
             self._getfunc = self.db.model._funs_to_tally[self.name]
-<<<<<<< HEAD
-
-        # If the table already exists, exit now.
-        if chain != 0:
-            return
-=======
->>>>>>> 7253fb0d
+
 
         # Determine size
         try:
@@ -170,11 +164,7 @@
         self.trace_names = []   # A list of sequences of names of the objects to tally.
         self._traces = {} # A dictionary of the Trace objects.
         self.chains = 0
-<<<<<<< HEAD
-        
-=======
-
->>>>>>> 7253fb0d
+
         if os.path.exists(dbname) and dbmode=='w':
             os.remove(dbname)
 
