###
# Test that decorators return the appropriate object.
# David Huard
# June 21, 2007
###

###
# TODO
# ----
# Add test for deterministic
# Check discrete and binary stochastics
# Test the distribution instantiators.
###

from numpy.testing import *
import pymc
from pymc import Sampler, data, stochastic, deterministic, \
    Stochastic,Deterministic
from numpy import array, log, sum, ones, concatenate, inf
from pymc import uniform_like, exponential_like, poisson_like
import warnings

D_array =   array([ 4, 5, 4, 0, 1, 4, 3, 4, 0, 6, 3, 3, 4, 0, 2, 6,
                    3, 3, 5, 4, 5, 3, 1, 4, 4, 1, 5, 5, 3, 4, 2, 5,
                    2, 2, 3, 4, 2, 1, 3, 2, 2, 1, 1, 1, 1, 3, 0, 0,
                    1, 0, 1, 1, 0, 0, 3, 1, 0, 3, 2, 2, 0, 1, 1, 1,
                    0, 1, 0, 1, 0, 0, 0, 2, 1, 0, 0, 0, 1, 1, 0, 2,
                    3, 3, 1, 1, 2, 1, 1, 1, 1, 2, 4, 2, 0, 0, 1, 4,
                    0, 0, 0, 1, 0, 0, 0, 0, 0, 1, 0, 0, 1, 0, 1])

# Define data and stochastics

@stochastic(dtype=int)
def s(value=50, length=110):
    """Change time for rate stochastic."""
    return uniform_like(value, 0, length)

@stochastic
def e(value=1., rate=1.):
    """Rate stochastic of poisson distribution."""
    return exponential_like(value, rate)

@stochastic
def l(value=.1, rate = 1.):
    """Rate stochastic of poisson distribution."""
    return exponential_like(value, rate)

@data(dtype=int)
def D(  value = D_array,
        s = s,
        e = e,
        l = l):
    """Annual occurences of coal mining disasters."""
    return poisson_like(value[:s],e) + poisson_like(value[s:],l)

E = data(e)

@data
def F(value = D_array*.5,
        s = s,
        e = e,
        l = l):
    """Annual occurences of coal mining disasters."""
    return poisson_like(value[:s],e) + poisson_like(value[s:],l)

@data
@stochastic
def G(value = D_array*.5,
        s = s,
        e = e,
        l = l):
    """Annual occurences of coal mining disasters."""
    return poisson_like(value[:s],e) + poisson_like(value[s:],l)

class test_instantiation(TestCase):
    def test_data(self):
        assert(isinstance(D, Stochastic))
        assert(D.observed)
        assert(isinstance(E, Stochastic))
        assert(E.observed)
        assert(isinstance(F, Stochastic))
        assert(F.observed)
        assert(isinstance(G, Stochastic))
        assert(G.observed)

    def test_stochastic(self):
        assert(isinstance(l, Stochastic))
        assert(not l.observed)

    def test_invalid_keyword(self): # Ticket 239
        # Normal is given values instead of value and should raise an error
        try:
            pymc.Normal(name='alpha', values=D_array, mu=1, tau=1)
        except TypeError:
            pass
        else:
            raise AssertionError, 'Instantiation should fail.'


class test_out_of_bound_initialization(TestCase):

    def test_simple(self):
        """We create a variable whose initial value creates a ZeroProbability error in
<<<<<<< HEAD
        its children, and check that robust_init can randomly sample the variable until 
        it finds a suitable value. 
        """
        lower = pymc.Uniform('lower', 0., 2., value=1.5, rseed=True)
        pymc.robust_init(pymc.Uniform, 100, 'data', lower=lower, upper=5, value=[1, 2, 3, 4], observed=True)
        
=======
        its children, and check that robust_init can randomly sample the variable until
        it finds a suitable value.
        """
        lower = pymc.Uniform('lower', 0., 2., value=1.5, rseed=True)
        pymc.robust_init(pymc.Uniform, 100, 'data', lower=lower, upper=5, value=[1, 2, 3, 4], observed=True)

>>>>>>> 7253fb0d

if __name__ == '__main__':
    #import unittest
    #unittest.main()
    run_module_suite()<|MERGE_RESOLUTION|>--- conflicted
+++ resolved
@@ -101,21 +101,13 @@
 
     def test_simple(self):
         """We create a variable whose initial value creates a ZeroProbability error in
-<<<<<<< HEAD
-        its children, and check that robust_init can randomly sample the variable until 
-        it finds a suitable value. 
-        """
-        lower = pymc.Uniform('lower', 0., 2., value=1.5, rseed=True)
-        pymc.robust_init(pymc.Uniform, 100, 'data', lower=lower, upper=5, value=[1, 2, 3, 4], observed=True)
-        
-=======
         its children, and check that robust_init can randomly sample the variable until
         it finds a suitable value.
         """
         lower = pymc.Uniform('lower', 0., 2., value=1.5, rseed=True)
         pymc.robust_init(pymc.Uniform, 100, 'data', lower=lower, upper=5, value=[1, 2, 3, 4], observed=True)
 
->>>>>>> 7253fb0d
+
 
 if __name__ == '__main__':
     #import unittest
