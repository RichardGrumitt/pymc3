%!TEX TS-program = pdflatex
%!TEX TS-program = skim
%
%  PyMC User's Guide
%
%  Created by Chris Fonnesbeck on 2006-05-03.
%  Copyright (c) 2006 . All rights reserved.
%
\documentclass[article]{jss}

%% almost as usual
\author{Anand Patil}
\title{A Gaussian process module for \pkg{PyMC}}

%% for pretty printing and a nice hypersummary also set:
\Plainauthor{Anand Patil} %% comma-separated
\Plaintitle{A Gaussian process module for PyMC} %% without formatting
% \Shorttitle{GP's For PyMC} %% a short title (if necessary)

%% an abstract and keywords
\Abstract{
  This article introduces a package adding Gaussian process functionality to the Bayesian analysis package \pkg{PyMC}. Gaussian processes (GPs) are probability distributions for functions. In Bayesian statistics, they are often used as priors for functions whose forms are unknown. They can encode many types of knowledge about functions, yet remain much less restrictive than priors based on particular functional forms. GPs are not hard to understand at a conceptual level, but implementing them efficiently on a computer can be complicated. This package implements GPs as a set of \proglang{Python} classes that can conveniently support many types of usage, from intuitive exploration to embedding in larger probability models and fitting with Markov chain Monte Carlo.
}
\Keywords{gaussian process, bayesian, \proglang{Python}}
\Plainkeywords{gaussian process, bayesian, Python} %% without formatting
%% at least one keyword must be supplied

%% publication information
%% NOTE: Typically, this can be left commented and will be filled out by the technical editor
%% \Volume{13}
%% \Issue{9}
%% \Month{September}
%% \Year{2004}
%% \Submitdate{2004-09-29}
%% \Acceptdate{2004-09-29}

%% The address of (at least) one author should be given
%% in the following format:
\Address{
  Anand Patil\\
  Malaria Atlas Project\\
  Department of Zoology\\
  University of Oxford\\
  Oxford, OX1 3PS, UK\\
  E-mail: \email{anand.patil@zoo.ox.ac.uk}
}

% Use utf-8 encoding for foreign characters
%\usepackage[utf8]{inputenc}

% % Setup for fullpage use
% \usepackage{fullpage}
\usepackage{amsmath}
\usepackage{amsfonts} 
\usepackage{epsfig}
\usepackage{upquote} 
\usepackage{verbatim} 
% 
% % \usepackage{pdfsync}
% 
% % Flexible citation syntax
% \usepackage{natbib}
% % Uncomment some of the following if you use the features
% %
% 
% % Multipart figures
% %\usepackage{subfigure}
% 
% % More symbols
% \usepackage{amsmath}
\usepackage{amssymb}
% % \usepackage{latexsym}
% 
% % Package for including code in the document
% \usepackage{listings}
% 
% % Surround parts of graphics with box
% %\usepackage{boxedminipage}
% 
% % This is now the recommended way for checking for PDFLaTeX:
% \usepackage{ifpdf}
% 
% % Enable hyperlinks
% % \usepackage[pdfpagemode=FullScreen,colorlinks=true,linkcolor=red]{hyperref}
% 
% % \ifpdf
% % \usepackage[pdftex]{graphicx}
% % \else
% % \usepackage{graphicx}
% % \fi
% 
% %%% EPYDOC STUFF %%%
\usepackage{underscore}

\begin{document}

\maketitle

\tableofcontents


\section{Introduction}\label{sec:firstlook}

Gaussian processes (GPs) are probability distributions for functions. In this paper, the statement `random function $f:\mathbb X\rightarrow \mathbb R$ has a GP distribution with mean $M:\mathbb X\rightarrow \mathbb R$ and covariance $C:\mathbb X\times \mathbb X\rightarrow \mathbb R$' is denoted
\begin{equation}
    f\sim\textup{GP}(M,C).
\end{equation}
The input space $\mathbb X$ is usually obvious from context. The term `Gaussian process' is often applied, in this paper and elsewhere, to both the probability distribution of $f$ and the random variable $f$ itself.

To simplify notation, for vectors $x$ and $y$ of lengths $N_x$ and $N_y$, and whose elements are all in $\mathbb X$, define the following:
\begin{eqnarray*}
    f(x) = \left[f(x_1),\ldots,f(x_{N_x})\right],\\
    M(x) = \left[M(x_1),\ldots,M(x_{N_x})\right],\\
    C(x,y) = \left[\begin{array}{ccc}
        C(x_0,y_0)& \ldots& C(x_0,y_{N_y-1})\\
        \vdots&\ddots&\vdots\\
        C(x_{N_x-1},y_0)& \ldots& C(x_{N_x-1},y_{N_y-1})
    \end{array}\right].
\end{eqnarray*}
With these definitions, the definition of the GP above \citep{banerjee} is that, for any finite vector $x$, whose elements are all in the domain $\mathbb X$ of $f$,
\begin{equation}
    f(x)\sim\textup{Normal}(M(x),C(x,x)).
\end{equation}
That is, if the function $f$ is regarded as a random vector in a possibly infinite-dimensional vector space, all of its finite-dimensional marginals are multivariate normal random variables. 

The mean vectors and covariance matrices of these marginal distributions are obtained by evaluating the mean and covariance of $f$. Because the covariance matrices must all be positive semidefinite, the covariance $C$ must have the property that $C(x,x)$ is positive semidefinite for any $x$. Such covariances are called `positive definite functions' \citep{diggle}. 

<<<<<<< HEAD
This conceptual simplicity belies the expressive power of the GP formalism; $M$ and $C$ can be chosen to precisely tune some properties of $f$, yet leave others relatively unconstrained. Since $M(x)=\E[f(x)]$, the mean $M$ translates $f$. The effects of the covariance $C$ on $f$ are more subtle. Since $\textup{diag}[C(x,x)]=\VAR[f(x)]$, the covariance determines the expectation of $[f(x)-M(x)]^2$; but when the domain $\mathbb X$ is $\mathbb R^n$, the covariance also affects or determines other properties of $f$ that do not have analogues in finite-dimensional multivariate normal random variables (see section~\ref{subsub:cov}).
=======
GPs are represented by \code{GaussianProcess} objects. These are \pkg{PyMC} stochastic variables \citep{pymc} (analogous to \pkg{WinBugs}' stochastic nodes \citep{bugs}) valued as \code{Realization} objects. This package enables \pkg{PyMC} to fit models involving \code{GaussianProcess}es using Markov chain Monte Carlo \citep{gamerman}, after which the `dynamic trace' for each \code{GaussianProcess} consists of a sequence of \code{Realization} objects sampled from the target distribution. The package is bundled with the \pkg{PyMC} distribution in the directory \code{pymc/gp}, but is not a part of \pkg{PyMC} itself and was not covered by \cite{pymc}. This paper refers to the version of \pkg{PyMC} at \href{http://github.com/pymc-devs/pymc/tree/jss-gp}{http://github.com/pymc-devs/pymc/tree/jss-gp}. 
>>>>>>> 2ecd6062

As methodologically straightforward, highly flexible probability distributions for functions, GPs are popular in Bayesian statistics as priors for unknown functions. This paper presents a software package that implements GPs in the programming language \proglang{Python} and equips the Bayesian analysis package \pkg{PyMC} \cite{pymc} to sample from the posteriors of Bayesian probability models that contain GPs. 

\bigskip
As with any probability distribution, random values can be drawn from a GP. However, these values (called `realizations') are functions rather than the usual numbers or vectors. This package represents these random values as \code{Realization} objects which, in accordance with intuition, behave like \proglang{Python} functions with a few extra features. 

GPs are represented as \pkg{PyMC} stochastic variables (analogous to \pkg{WinBugs}' stochastic nodes \citep{bugs}) valued as \code{Realization} objects. This package enables \pkg{PyMC} to fit models containing such variables using Markov chain Monte Carlo (MCMC) \citep{gamerman}. After MCMC sampling terminates successfully, the `dynamic trace' for each \code{GaussianProcess} consists of a sequence of \code{Realization} objects approximately sampled from the posterior.

This intuitive object model simplifies and expedites construction and fitting of probability models, as well as predictive simulation. It also makes available an enormous model space, which extends far beyond the standard linear model and generalized linear model families. A \code{GaussianProcess}'s descendants' dependencies on it can be defined using the full expressive power of \proglang{Python}.

This package's model-fitting functionality is generic enough to support, in theory, any model that can be defined using \code{GaussianProcess}s and the standard variable classes in \pkg{PyMC}. It is known to perform well for certain dependency situations such as Bayesian geostatistics (see Section~\ref{sec:duffy}), but it cannot provide good performance out of the box in all cases. \pkg{PyMC}'s friendly and extensible system of step methods can be used to create bespoke jumping strategies for unusual applications.

To improve performance, all of this package's numerical computations are done in \proglang{C} or \proglang{Fortran} extensions. Covariance function evaluations are multithreaded for sufficiently large matrices. Linear algebra is delegated to the \pkg{NumPy} package \citep{numpybook}, which can be configured to use optimized, multithreaded libraries such as ATLAS \citep{atlas}. 

\medskip
This package is bundled with the \pkg{PyMC} distribution in the directory \code{pymc/gp}, but is not a part of \pkg{PyMC}'s core and was not covered by \cite{pymc}. The version of \pkg{PyMC} to which this paper refers is available at \href{https://github.com/pymc-devs/pymc/tree/jss-gp}{https://github.com/pymc-devs/pymc/tree/jss-gp}. The SHA1 hash of this version is \code{779d376aa891c916c74202077360e08cb0d7e878}. All examples can be found in the folder \code{pymc/examples/gp} in the source tree.

\section{Creating a Gaussian process}\label{sub:inst}


This section demonstrates creation of a covariance function, a mean function, and finally several random functions drawn from the GP distribution defined by those objects.

\subsection{Creating a mean function}\label{subsub:mean}

\begin{figure}
    \centering
        \epsfig{file=figs/mean.pdf,width=8cm}
    \caption{The mean function generated by \code{pymc/examples/gp/mean.py}.}
    \label{fig:mean}
\end{figure}

The mean function of a univariate GP is a unary function that can be interpreted as a prior guess for the GP. Mean functions are represented by \code{Mean} objects, which are wrappers for ordinary \proglang{Python} functions. The following code (from \code{pymc/examples/gp/mean.py}) will produce an instance of class \code{Mean} called $M$:
\begin{CodeChunk}
\begin{CodeInput}
from pymc.gp import *
def quadfun(x, a, b, c):
    return (a * x ** 2 + b * x + c)
M = Mean(quadfun, a = 1., b = .5, c = 2.)        
\end{CodeInput}
\end{CodeChunk}

The first argument of \code{Mean}'s init method is the underlying \proglang{Python} function, in this case \code{quadfun}. The extra arguments $a$, $b$  and $c$ will be memorized and passed to \code{quadfun} whenever $M$ is called; the call $M(x)$ in the plotting portion of \code{pymc/examples/gp/Mean.py}, which produces Figure~\ref{fig:mean}, does not need to pass them in.

Mean functions broadcast over their arguments in the same way as \pkg{NumPy} universal functions \citep{numpybook}, which means that the call $M(x)$, where $x$ is a vector, returns the vector
\begin{eqnarray*}
    [M(x_0),\ldots, M(x_{N_x-1})].
\end{eqnarray*}

The last part of the code plots $M(x)$ on $-1<x<1$, and its output is shown in Figure~\ref{fig:mean}. As expected, the plot is a parabola.

\subsection{Creating a covariance function}\label{subsub:cov}
\begin{figure}
    \centering
        \epsfig{file=figs/cov.pdf,width=15cm}
    \caption{The covariance function generated by \code{pymc/examples/gp/cov.py}. On the left is the covariance function $C(x,y)$ evaluated over a square: $-1\le x\le 1,\ -1\le y\le 1$. On the right is a slice of the covariance: $C(x,0)$ for $0\le x \le 1$}
    \label{fig:cov}
\end{figure}

Covariance functions are represented by the class \code{Covariance}, which like \code{Mean} is essentially a wrapper for ordinary \proglang{Python} functions. The example in \code{pymc/examples/gp/cov.py} uses the popular Mat\`ern function \citep{banerjee}, which is provided in module \code{cov_funs}. In addition to the two arguments $x$ and $y$, the Mat\`ern function takes three parameters: \code{amp} controls the amount by which realizations may deviate from their mean, \code{diff_degree} controls the roughness of realizations (the degree of differentiability), and \code{scale} controls the lengthscale over which realizations change.

The user is free to write functions to wrap in \code{Covariance} objects. See the full package documentation at \href{http://pymc.googlecode.com/files/GPUserGuide.pdf}{http://pymc.googlecode.com/files/GPUserGuide.pdf} for more information.

The code in \code{pymc/examples/gp/cov.py} will produce an instance of class \code{Covariance} called $C$:
\begin{CodeChunk}
\begin{CodeInput}
from pymc.gp import *
from pymc.gp.cov_funs import matern

C = Covariance(eval_fun = matern.euclidean, diff_degree = 1.4, amp = .4, scale = 1.)
\end{CodeInput}
\end{CodeChunk}

The first argument to \code{Covariance}'s init method is the \proglang{Python} function from which the covariance function will be made. In this case, \code{eval_fun} is \code{matern.euclidean}. Covariance functions' calling conventions are slightly different from ordinary \pkg{NumPy} universal functions' \citep{numpybook} in two ways. First, broadcasting works differently. If $C$ were a \pkg{NumPy} universal function, $C(x,y)$ would return the following array:
    \begin{eqnarray*}
        \begin{array}{ccc}
            [C(x_0,y_0)& \ldots& C(x_{N_x-1},y_{N_x-1})],
        \end{array}
    \end{eqnarray*}
    where $x$ and $y$ would need to be vectors of the same length $N_x$. In fact $C(x,y)$ returns a matrix:
    \begin{eqnarray*}
        \left[\begin{array}{ccc}
            C(x_0,y_0)& \ldots& C(x_0,y_{N_y-1})\\
            \vdots&\ddots&\vdots\\
            C(x_{N_x-1},y_0)& \ldots& C(x_{N_x-1},y_{N_y-1})
        \end{array}\right],
    \end{eqnarray*}
    and input arguments $x$ and $y$ can have different lengths $N_x$ and $N_y$. Second, covariance functions can be called with just one argument. $C(x)$ returns
    \begin{eqnarray*}
         [C(x_0,x_0)& \ldots& C(x_{N_x-1},x_{N_x-1})]
    \end{eqnarray*}
    but is computed much faster than diag$(C(x,x))$ would be.
The extra arguments \code{diff_degree, amp} and \code{scale}, which are required by \code{matern.euclidean}, will be passed to \code{matern.euclidean} by $C$ every time it is called.
 
The output of \code{pymc/examples/gp/cov.py} is shown in Figure~\ref{fig:cov}.

\subsubsection{Cholesky algorithms}

The numerical `heavy lifting' required by this package is mostly done by \code{Covariance} and its subclasses. \code{Covariance} itself bases all its computations on the incomplete Cholesky decomposition algorithm used by the \proglang{Matlab} package \pkg{chol_incomplete} \citep{seeger}. \code{Covariance} computes rows of covariance matrices as they are needed, so if the function it wraps tends to produce covariance matrices with only a few large eigenvalues it can approximate the Cholesky decomposition in less than $O(n^2)$ arithmetic operations \citep{predictivechol}.

\code{Covariance} calls back to \proglang{Python} from \proglang{Fortran} every time it needs a new row. If the function it wraps tends to produce full-rank covariance matrices (for which all rows are required), this is inefficient. \code{FullRankCovariance} is a drop-in replacement for \code{Covariance} that is much faster, but fails (with a helpful error message) if it attempts to factor a matrix that is not of full rank. \code{NearlyFullRankCovariance} provides a compromise between the two: it computes covariance matrices in full in \proglang{Fortran}, then factors them using the robust algorithm of \pkg{chol_incomplete}.

\subsection{Drawing realizations}\label{subsub:realizations}
\begin{figure}
    \centering
        \epsfig{file=figs/realizations.pdf,width=10cm}
    \caption{Three realizations from a GP generated by \code{pymc/examples/gp/realizations.py} displayed with mean and a $\pm$ one standard deviation envelope.}
    \label{fig:realizations}
\end{figure}

The code in \code{pymc/examples/gp/realizations.py} generates a list of \code{Realization} objects, which represent realizations (draws) from the GP defined by $M$ and $C$:
\begin{CodeChunk}
\begin{CodeInput}
from mean import M
from cov import C
from pymc.gp import *

f_list = [Realization(M,C) for i in range(3)]
\end{CodeInput}
\end{CodeChunk}

The init method of \code{Realization} takes only two required arguments, a \code{Mean} object and a \code{Covariance} object. Each element of \code{f_list} is a GP realization, which is essentially a randomly-generated \proglang{Python} function. Like \code{Mean} objects, \code{Realization} objects use the same broadcasting rules as \pkg{NumPy} universal functions. The call $f(x)$ returns the vector
\begin{eqnarray*}
    [f(x_0)\ldots f(x_{N_x-1})].
\end{eqnarray*}

Each of the three realizations in \code{f_list} is plotted in Figure~\ref{fig:realizations}, superimposed on a $\pm$ 1 standard deviation envelope.


\section{Nonparametric regression: observing GPs}\label{sec:observing}

\begin{figure}
    \centering
        \epsfig{file=figs/obs.pdf,width=10cm}
        % \epsfig{file=figs/cond.pdf,width=7cm}
    \caption{The output of \code{pymc/examples/gp/observations.py}. The uncertain observation of $f$'s value at $o=[-.5,.5]$ has been incorporated to produce a posterior distribution. The observed values are shown as black dots. Realizations from the posterior are more constrained at the observation points than realizations from the prior, shown in Figure~\ref{fig:realizations}.}
    \label{fig:obs}
\end{figure}

Consider the common statistical situation in which a GP prior for an unknown function $f$ is chosen with mean and covariance $M$ and $C$, and the value of $f$ is subsequently observed at $N_o$ input points $[o_0\ldots o_{N_o-1}]$, possibly with measurement error variance $V$, to be $d$. If the observation error is normally distributed, it turns out that $f$'s posterior distribution given the new information is another GP, with new mean and covariance functions $M_o$ and $C_o$:
\begin{equation}
    \label{regprior}
    \left.\begin{array}{l}
        d_i \stackrel{\tiny{\textup{ind}}}{\sim} \textup{N}(f(o_i), V_i)\\
        f \sim \textup{GP}(M,C)\\
    \end{array}\right\}\Rightarrow f|d \sim \textup{GP}(M_o, C_o).
\end{equation}
The formulas for the new mean and covariance are
\begin{equation}
    \label{eq:obs-formula}
    \begin{array}{r}
        C_o(x,y) = C(x,y)-C(x,o)\left[C(o,o)+\textup{diag}(V)\right]^{-1}C(o,y)\\
        M_o(x) = M(x)+C(x,o)\left[C(o,o)+\textup{diag}(V)\right]^{-1}(d-M(x)).
    \end{array} 
\end{equation}
Function \code{observe} imposes normally-distributed observations on GP distributions. This function converts $f$'s prior to its posterior by transforming $M$ and $C$ in equation~\ref{regprior} to $M_o$ and $C_o$.

The code in \code{pymc/examples/gp/observation.py} imposes the observations
\begin{eqnarray*}
    f(-.5) = 3.1\\
    f(.5) = 2.9
\end{eqnarray*}
with observation variance $V=.002$ on the GP defined in \code{mean.py} and \code{cov.py}:
\begin{CodeChunk}
\begin{CodeInput}
from mean import M
from cov import C
from pymc.gp import *
from numpy import *

o = array([-.5,.5])
V = array([.002,.002])
data = array([3.1, 2.9])
observe(M, C, obs_mesh=o, obs_V=V, obs_vals=data)

f_list = [Realization(M,C) for i in range(3)]
\end{CodeInput}
\end{CodeChunk}

The function \code{observe} takes a covariance $C$ and a mean $M$ as arguments, and tells them that their `true' realization's value on \code{obs_mesh} has been observed to be \code{obs_vals} with variance \code{obs_V}. 

The output of \code{observation.py}  is shown in figure \ref{fig:obs}, along with the output with \code{obs_V=0}. Compare these to the analogous figure for the unobserved GP, figure \ref{fig:realizations}. The covariance after observation is visualized in figure \ref{fig:obscov}. The covariance `tent' has been pressed down at points where $x\approx \pm .5$ and/or $y\approx\pm .5$, which are the values where the observations were made.

\begin{figure}
    \centering
        \epsfig{file=figs/obscov.pdf,width=10cm}
    \caption{The covariance function from {\sffamily `observation.py'} after observation. Compare this with the covariance function before observation, visualized in figure \ref{fig:cov} }
    \label{fig:obscov}
\end{figure}

\section{GPs in higher dimensions}\label{sec:highdim}

In addition to functions of one variable such as $f(x)$, this package supports GP priors for functions of many variables such as $f(\mathbf{x})$, where $\mathbf{x}=[x_0\ldots x_{n-1}]$. Such GPs are useful for modeling dynamical or biological functions of many variables as well as for spatial statistics.

When an array is passed into a \code{Mean}, \code{Covariance} or \code{Realization}'s init method or one of these objects is evaluated on an array, the array's last index is understood to iterate over spatial dimension. To evaluate a covariance $C$ on the ordered pairs $(0,1)$, $(2,3)$, $(4,5)$ and $(6,7)$, the user could pass in the following two-dimensional \pkg{NumPy} array:
\begin{verbatim}
[[0,1]
 [2,3]
 [4,5]
 [6,7]]
\end{verbatim}
or the following three-dimensional array:
\begin{verbatim}
[[[0,1]
  [2,3]],

  [4,5]
  [6,7]]]
\end{verbatim}
In both arrays, the last index is understood to iterate over elements of ordered pairs.

The exception to this rule is one-dimensional input arrays. The array
\begin{verbatim}
[0, 1, 2, 3, 4, 5, 6, 7]
\end{verbatim}
is interpreted as an array of eight one-dimensional values, whereas the array
\begin{verbatim}
[[0, 1, 2, 3, 4, 5, 6, 7]]
\end{verbatim}
is interpreted as a single eight-dimensional value according to the convention above.

Means and covariances learn their spatial dimension the first time they are called or observed. Some covariances, such as those specified in geographic coordinates, have an intrinsic spatial dimension. Realizations inherit their spatial dimension from their means and covariances when possible, otherwise they infer it the first time they are called. If one of these objects is subsequently called with an input of a different dimension, it raises an error.

\subsection{Covariance function bundles and coordinate systems}
The examples so far, starting with \code{pymc/examples/gp/cov.py}, have used the covariance function \code{matern.euclidean}. This function is an attribute of the \code{matern} object, which is an instance of class \code{covariance_function_bundle}.

Instances of \code{covariance_function_bundle} have three attributes, \code{euclidean}, \code{geo_deg} and \code{geo_rad}, which correspond to standard coordinate systems:
\begin{itemize}
    \item \code{euclidean}: $n$-dimensional Euclidean coordinates.
    \item \code{geo_deg}: Geographic coordinates (longitude, latitude) in degrees, with unit radius.
    \item \code{geo_rad}: Geographic coordinates (longitude, latitude) in radians, with unit radius.
\end{itemize}

See the full package documentation at \href{http://pymc.googlecode.com/files/GPUserGuide.pdf}{http://pymc.googlecode.com/files/GPUserGuide.pdf} for information regarding creation and extension of covariance function bundles.

\section{Basis covariances}\label{sec:basis}

\begin{figure}[htbp]
    \centering
        \epsfig{file=figs/basiscov.pdf,width=10cm}
        \caption{The output of \code{pymc/examples/gp/basis_cov.py} shows three realizations of an observed GP whose covariance is an instance of \code{BasisCovariance}. The basis in this case is function \code{fourier_basis} from module \code{cov_funs}. 25 basis functions are used. The realizations are substantially smoother than those in Figure~\ref{fig:obs}.}
    \label{fig:basiscov}
\end{figure}

It is possible to create GP's from linear combinations of finite sets of basis functions $\{e\}$ with random coefficients $\{c\}$. This approach can be computationally advantageous if the number of observation locations is large, and if the modeller has reason to believe that $f$ is infinitely differentiable or otherwise constrained. This package provides the \code{BasisCovariance} class to make it possible to take advantage of this optimization without requiring changes in user code. 

If $f$ is constructed as follows:
\begin{equation}
    \label{eq:basis-construction} 
    \begin{array}{l}
        f(x) = M(x) + \sum_{i_0=0}^{n_0-1}\ldots \sum_{i_{N-1}=0}^{n_{N-1}-1} c_{i_1\ldots i_{N-1}} e_{i_1\ldots i_{N-1}}(x), \\
        \{c\}\sim \textup{N}(0,K),
    \end{array}
\end{equation}
it follows that $f$ is a GP with mean $M$ and covariance defined by
\begin{eqnarray*}
    C(x,y)=\sum_{i_0=0}^{n_0-1}\ldots \sum_{i_{N-1}=0}^{n_{N-1}-1} \sum_{j_0=0}^{n_0-1}\ldots \sum_{j_{N-1}=0}^{n_{N-1}-1} e_{i_0\ldots i_{N-1}}(x) e_{j_0\ldots j_{N-1}}(x) K_{i_0\ldots i_{N-1}, j_0\ldots j_{N-1}},
\end{eqnarray*}
where $K$ is the covariance of the coefficients $c$.

Particularly successful applications of this general idea are random Fourier series, for which $e_i(x) = \sin(i\pi x/L)$ or $\cos(i\pi x/L)$ \citep{spanos}, and GP convolutions, for which $e_i(x) = \exp(-(x-\mu_n)^2)$ (or another kernel function) \citep{convolution}. Such representations can be very efficient when there are many observations in a low-dimensional space, but they are relatively inflexible in that they generally produce realizations that are infinitely differentiable. In some applications, this tradeoff makes sense.

This package supports basis representations via the \code{BasisCovariance} class:
\begin{verbatim}
    C = BasisCovariance(basis, cov, **basis_params)
\end{verbatim}
The arguments are:
\begin{description}
    \item[\code{basis}:] An array of functions, of any shape. Each basis function will be evaluated at $x$ with the extra parameters. The basis functions should obey the same calling conventions as mean functions: return values should have shape \code{x.shape[:-1]} unless $x$ is one-dimensional, in which case return values should be of the same shape as \code{x}. Note that each function should take the entire input array as an argument.
    \item[\code{cov}:] An array whose shape is either:
        \begin{itemize}
            \item Of the same shape as \code{basis}. In this case the coefficients are assumed independent, and \code{cov[i[0],...,i[N-1]]} (an $N$-dimensional index) simply gives the prior variance of the corresponding coefficient.
            \item Of shape \code{basis.shape * 2}, using \proglang{Python}'s convention for tuple multiplication. In this case \code{cov[i[0],...,i[N-1], j[0],...,j[N-1]]} (a $2N$-dimensional index) gives the covariance of $c_{i_0\ldots i_{N-1}}$ and $c_{j_1\ldots j_{N-1}}$.
        \end{itemize}
        Internally, the basis array is ravelled and the covariance tensor is reshaped into a matrix. This input convention makes it easier to keep track of which covariance value corresponds to which coefficients. The covariance tensor must be symmetric (\code{cov[i[0],...,i[N-1], j[0],...,j[N-1]]} $=$ \code{cov[j[0],...,j[N-1], i[0],...,i[N-1]]}), and positive semidefinite when reshaped to a matrix.
    \item[\code{basis_params}:] Any extra parameters required by the basis functions.
\end{description}

\subsection{Separable bases}

Many bases, such as Fourier series in multiple dimensions, can be decomposed into products of functions as follows:
\begin{eqnarray*}
    e_{i_0\ldots i_{N-1}}(x) = \prod_{j=0}^{N-1}e_{i_j}^j(x)
\end{eqnarray*}
Basis covariances constructed using such bases can be represented more efficiently using \code{SeparableBasisCovariance} objects. These objects are constructed just like \code{BasisCovariance} objects, but instead of an $n_0\times \ldots \times n_{N-1}$ array of basis functions they take a nested lists of functions as follows:
\begin{verbatim}
    basis = [ [e[0][0], ... ,e[0][n[0]-1]]
                       ...
              [e[N-1][0], ... ,e[N-1][n[N-1]-1]] ].
\end{verbatim}
For an $N$-dimensional Fourier basis, each of the \code{e}'s would be a sine or cosine; frequency would increase with the second index. As with \code{BasisCovariance}, each basis needs to take the entire input array \code{x} and \code{basis_params} as arguments. See \code{fourier_basis} in \code{pymc/examples/gp/basiscov.py} for an example.

\subsection{Example}

Once created, a \code{BasisCovariance} or \code{SeparableBasisCovariance} object behaves just like a \code{Covariance} object, but it and any \code{Mean} and \code{Realization} objects associated with it will take advantage of the efficient basis representation in their internal computations. An example of \code{SeparableBasisCovariance} usage is given in \code{pymc/examples/gp/basis_cov.py}. 

Its output, shown in Figure~\ref{fig:basiscov}, is analogous to Figure~\ref{fig:obs}. Unlike realizations generated using the Mat\`ern covariance, realizations generated using the basis covariance are infinitely differentiable (very smooth) because $f$ is constructed as a linear combination of a finite set of infinitely differentiable functions (equation~\ref{eq:basis-construction}). If $f$ is known a priori to be infinitely differentiable, this smoothness is not a problem; but if $f$ is believed to be more rough, as is often the case in geostatistics, basis covariances are not appropriate.


\section{Using Gaussian processes in Bayesian probability models}
\label{sec:gp-sub} 

Like any other random variable, a GP can be incorporated in a Bayesian probability model and its value can, at least conceptually, be inferred from data. Equation~\ref{regprior} provides a simple example: unknown function $f$ is assigned a GP prior, and the dependence of the data on it is modeled as follows:
\begin{eqnarray*}
    d_i \stackrel{\tiny{\textup{ind}}} {\sim} \textup{N}(f(o_i), V_i)\\
    f \sim \textup{GP}(M,C).
\end{eqnarray*}
For this particular model, the posterior of $f$ is also a GP, and closed formulas for its mean and covariance can be produced.

For more general models, the posterior of $f$ is usually not of a standard form. As a concrete example, this section and the next will consider the nonparametric regression model implemented in \code{pymc/examples/gp/PyMCmodel.py}, which is a simple hierarchical extension of the model above. In the hierarchical model, the mean $M_{a,b,c}$ is a parabola with unknown coefficients $a$, $b$ and $c$. The covariance $C_{\nu,\theta,\phi}$ of $f$ is the Mat\`ern covariance with unknown degree of differentiability parameter $\nu$, lengthscale $\theta$, and amplitude $\phi$. The data $d$ are noisy measurements of $f$, with unknown error variance $V$, at unknown observation locations $o$. The full model specification, including priors for the scalar parameters, is
\begin{equation}
    \label{eq:simple-example-model} 
    \begin{array}{rr}
    \nu\sim\textup{Uniform}(1,3)&\\
    \phi\sim\textup{Lognormal}(.4,1)&\\
    \theta\sim\textup{Lognormal}(.5,1)&\\
    C_{\nu,\theta,\phi}(x,y) = \phi^2\textup{Mat\`ern}_\nu\left( \frac{x-y}{\theta} \right)&\\
    &\\
    a\sim\textup{Normal}(1,1)&\\
    b\sim\textup{Normal}(.5,1)&\\
    c\sim\textup{Normal}(2,1)&\\
    M_{a,b,c}(x) = ax^2+bx+c&\\
    &\\
    f|a,b,c,\nu,\theta,\phi\sim\textup{GP}(M_{a,b,c}, C_{\nu,\theta,\phi})&\\
    &\\
    V\sim\textup{Lognormal}(-1,1)&\\
    o_i \stackrel{\textup{\tiny ind}}{\sim} \textup{Normal}\left(-\frac{4}{5}+\frac{8}{15}(i-1), .0001\right),&i=1\ldots 4\\
    d_i|f,o_i,V \stackrel{\textup{\tiny ind}}{\sim} \textup{Normal}(f(o_i),V),& i=1\ldots 4
        \end{array}
\end{equation}
For this model, the posterior of $f$ does not have a standard form. In Bayesian analysis, nonstandard posteriors are commonly sampled using MCMC methods, but development of such methods for models like~\ref{eq:simple-example-model} is complicated by the fact that unknown functions on infinite domains (such as $\mathbb R$) are infinite-dimensional random variables. 

This package provides Metropolis-Hastings algorithms (see section~\ref{sec:step-methods}) that can be used by \pkg{PyMC} \citep{pymc} to sample the posteriors of Bayesian probability models involving GPs. The result produced by such algorithms for the model above (see section~\ref{sub:BasicMCMC}) is a sequence of approximate samples from the joint posterior of the unknown variables $a$, $b$, $c$, $\nu$, $\phi$, $\theta$, $V$, $o$ and $f$. Such sequences are also known as  `dynamic traces' \citep{gamerman}. 

\subsection{Splitting approach} 
\pkg{PyMC} represents random variables, such as $a$, $b$, $c$, $\nu$, $\phi$, $\theta$, $V$, $o$ and $f$, as objects of class \code{Stochastic}. Just as Bayesian probability models are linked collections of random variables, \pkg{PyMC} probability models are linked collections of \code{Stochastic} objects. For example, the following code produces the normally-distributed random variable $a$ in the model above:
\begin{CodeChunk}
\begin{CodeInput}
a = pymc.Normal('a',1,1)
\end{CodeInput}
\end{CodeChunk}
The current value of variable $a$ can be queried:
\begin{CodeChunk}
\begin{CodeInput}
print a.value
\end{CodeInput}
\end{CodeChunk}
and updated:
\begin{CodeChunk}
\begin{CodeInput}
a.value = 0.5
\end{CodeInput}
\end{CodeChunk}
The logarithm of $a$'s prior probability density function, evaluated at its current value, can be obtained via \code{a.logp}. \pkg{PyMC} has a large library of optimized log-probability density/mass functions, and readily incorporates new functions created by users.

This package equips \pkg{PyMC} with GPs via \code{GaussianProcess} objects, which are random variables whose values are \code{Realization} objects. Because a GP is an infinite-dimensional variable, it is not practical to compute anything like a probability density for it, and \code{GaussianProcess}es have no \code{logp} attribute.

As discussed further in section \ref{sec:step-methods}, the lack of a probability density function is problematic because Metropolis-Hastings acceptance ratios cannot be computed. However, given a finite vector $x_*$, the GP $f$ can be split into two random variables:
\begin{eqnarray*}
    f\sim\textup{GP}(M,C) & \Leftrightarrow & \begin{array}{r}
        f(x_*)\sim\textup{Normal}(M(x_*), C(x_*,x_*))\\
        f|f(x_*)\sim\textup{GP}(M_{x_*}, C_{x_*})
    \end{array}
\end{eqnarray*}
where $M_{x_*}$ and $C_{x_*}$ are generated using equation \ref{eq:obs-formula} with $V=0$ and $d=f(x_*)$. This splitting does not change the marginal distribution of $f$, and therefore does not alter any model in which $f$ is embedded. Note that this is true regardless of $x_*$; $x_*$ does not have to be evenly spaced or coincide with the input locations.

The vector $f(x_*)$ is a simple multivariate normal random variable, which can be endowed with a \code{logp} attribute. For reasons explained in Section~\ref{sec:step-methods}, every \code{GaussianProcess} is wrapped in a \code{GPSubmodel} container object along with a multivariate normal variable representing its evaluation on a fixed, finite vector $x_*$, called its `mesh'. As noted above, the mesh that is chosen does not affect the mathematical specification of the model (\emph{ie} the posterior), but can have a substantial effect on the performance of the MCMC algorithm (see section~\ref{sec:mesh-choice}).  

\subsection{Example: nonparametric regression with unknown mean and covariance parameters and unknown observation locations}\label{sub:BasicMCMC}

Model~\ref{eq:simple-example-model} is declared as a \pkg{PyMC} probability model in \code{examples/gp/PyMCModel.py}. The GP submodel that contains $f$ is created as follows:
\begin{CodeChunk}
\begin{CodeInput}
sm = gp.GPSubmodel('sm',M,C,fmesh)
\end{CodeInput}
\end{CodeChunk}
The GP submodel contains two stochastic variables: \code{sm.f} and \code{sm.f_eval}. The first is the actual GP $f$, a stochastic variable valued as a \code{Realization} object. The second is $f(x_*)$, where $x_*$ is the constant vector \code{fmesh}.

Once the GP submodel has been created, other variables can depend on $f$ and $f(x_*)$ in any way that can be expressed in \proglang{Python} code. In model~\ref{eq:simple-example-model}, the observation $d$ depends on $f(o)$, where $o$ are the observation locations:
\begin{CodeChunk}
\begin{CodeInput}
d = pymc.Normal('d',mu=sm.f(o), tau=1./V, value=observed_values, observed=True)
\end{CodeInput}
\end{CodeChunk}
If $o$ were known in advance, $x_*$ could be chosen to be equal to $o$, so that $d$ depends on $f(x_*)$, and no other evaluations of $f$. As discussed in section \ref{sec:step-methods}, this parameterization is usually computationally advantageous (section~\ref{sec:mesh-choice}) and should be used when possible. In Section~\ref{sec:duffy}, a \code{GaussianProcess}'s children depend on it in a nonstandard way, but the observation locations are known a priori. 

The file \code{pymc/examples/gp/MCMC.py} fits the probability model specified in \code{\pkg{PyMC}model.py} using MCMC. The part of the file that actually dispatches the sampling loop is very simple:
\begin{CodeChunk}
\begin{CodeInput}
GPSampler = MCMC(PyMCmodel)
GPSampler.isample(iter=5000,burn=1000,thin=100)    
\end{CodeInput}
\end{CodeChunk}
The file's output is shown in Figure~\ref{fig:MCMCOutput}. After the MCMC loop has terminated, \\\code{GPSampler.trace('sm_f')[:]} yields a dynamic trace for \code{sm.f}. This is a sequence of \code{Realization} objects, which can be evaluated on new arrays for plotting. Traces for GP realizations can even be stored on disk via \pkg{PyTables} \citep{tables}, see \cite{pymc}.

% \begin{figure}
%     \centering
%         \epsfig{file=figs/unobservedModel.pdf, width=15cm}
%     \caption{The \pkg{PyMC}-generated directed acyclic graph representation of the extended nonparametric regression model created by \code{pymc/examples/gp/PyMCModel.py}. Ellipses represent \code{Stochastic} objects (variables whose values are unknown even if their parents' values are known), triangles represent \code{Deterministic} objects (variables whose values can be determined if their parents' values are known), and rectangles represent \code{Stochastic} objects with the \code{isdata} flag set to \code{True} (data). Rectangles represent potentials. Arrows point from parent to child. The submodel contains the GP \code{sm\_f} and its evaluation \code{sm\_f\_eval} on input array \code{sm\_mesh}. It also contains the mean \code{sm\_M\_eval} of \code{sm\_f\_eval} and the lower-triangular Cholesky factor \code{sm\_S\_eval} of its covariance matrix, and a potential \code{sm_fr_check} that forces that covariance matrix to remain positive definite. The actual covariance evaluation \code{sm\_C\_eval} is not needed by the model, but it is exposed for use by Gibbs step methods.}
%     \label{fig:unobservedModel}
% \end{figure}

\begin{figure}
    \centering
        \epsfig{file=figs/gibbsSamples.pdf,width=15cm}
        % \epsfig{file=figs/metroSamples.pdf,width=10cm}
    \caption{The output of \code{pymc/examples/gp/MCMC.py}. The left-hand panel shows a few samples generated for the GP $f$, and the right-hand panel shows the corresponding trace of $f(0)$; that is, the evaluation of each of these samples at $x=0$.}
    \label{fig:MCMCOutput}
\end{figure}
 

\section{Metropolis-Hastings algorithms for updating Gaussian processes}
\label{sec:step-methods}

\pkg{PyMC}'s core business is to produce approximate samples from the posteriors of probability models using the MCMC algorithm. Its implementation of the MCMC algorithm uses the usual modular strategy; in a single iteration, the value of each variable in the model is updated using a jumping rule whose stationary distribution is the variable's full conditional distribution. A common jumping rule is the Metropolis-Hastings algorithm \citep{gamerman}. 

The implementation of each jumping rule is delegated to a \code{StepMethod} object. \citep{pymc}. Bespoke MCMC algorithms can be constructed by choosing which step methods to assign to each of the model's stochastic variables. The Metropolis-Hastings algorithm is implemented by the \code{Metropolis} step method. \code{Metropolis} and related step methods use the \code{logp} attributes (see Section~\ref{sec:gp-sub}) of the variables they handle to compute acceptance ratios for proposed values. 

\bigskip
Recognizing that no single MCMC scheme can guarantee good performance for all probability models, \pkg{PyMC}'s overall approach to MCMC is to modularize the algorithm and make it easy for users to tune, alter or rewrite the jumping strategies it uses for individual variables. The Metropolis-Hastings algorithms provided by this package perform relatively well for the models of Bayesian geostatistics such as the example in section~\ref{sec:duffy}, but users may need to override them when working with more unusual model forms. In these cases, the Metropolis-Hastings scheme outlined in section~\ref{sec:step-methods} can still provide a useful starting point. The documentation and user community of \pkg{PyMC} are helpful resources for users who need to write their own jumping strategies. 



\subsection{Step methods that handle parents of Gaussian processes}
Because it is impractical to associate a probability density function with GPs, \code{GaussianProcess}es have no \code{logp} attribute cannot be handled by the Metropolis-Hastings family of step methods, because there is no way to calculate acceptance ratios. This package uses a relatively simple work-around, a Metropolis-Hastings rule for updating the parents of GPs jointly with the GPs themselves, that will be described in this section. The parents of $f$ are denoted $P$ and the children $K$ throughout. In the context of model~\ref{eq:simple-example-model}, the GP itself is $f$; the parents are $a$, $b$, $c$, $\nu$, $\phi$ and $\theta$; and the only child is $d$.

The updating rule is developed heuristically in this section by assuming the (false) premise that the probability density functions are available, then choosing the proposal distribution so as to avoid the need to evaluate them. The development can be made more rigorous by replacing $f$ with its evaluation at all the points where its value would ever be needed.

Denote by $P$ the parents of a GP $f$ in an arbitrary probability model, perhaps the one in section \ref{sec:gp-sub}. Denote by $P_p$ and $f_p$ alternative `proposed' values for each. If a probability density function $p(f|P)$ for $f$, and a proposal density $q(f_p,P_p|f,p)$, were available, the Metropolis-Hastings acceptance ratio for jointly proposed values $P_p$ and $f_p$ would be:
\begin{eqnarray*}
    \frac{p(K|f_p)\ p(f_p|P_p)\ p(P_p)\ q(f,P|f_p,P_p)}{p(K|f)\ p(f|P)\ p(P)\ q(f_p,P_p|f,P)}.
\end{eqnarray*}
If the proposal is broken into two stages, so that a value $f_p$ is proposed conditional on proposed values for the parents $P_p$ \emph{and} $f_p(x_*)$, the acceptance ratio becomes
\begin{eqnarray*}
    \frac{p(K|f_p)\ p(f_p|f_p(x_*), P_p)\ p(f_p(x_*) | P_p)\ p(P_p)}{p(K|f)\ p(f|f(x_*), P)\ p(f(x_*) | P)\ p(P)}
    \frac{q(f|f(x_*),P,f_p)  }{q(f_p|f_p(x_*),P_p,f)}
    \frac{q(f(x_*),P|f_p,f_p(x_*),P_p)}{q(f_p(x_*),P_p|f,f(x_*), P)}
\end{eqnarray*}
Since no probability density function is available for the unknown functions $f$ and $f_p$, the terms with these variables in the consequent position cannot be evaluated:
\begin{equation}
    \label{eq:problem-terms} 
    \begin{array}{r}
        p(f_p|f_p(x_*), P_p),\\ q(f|f(x_*),P,f_p),\\ p(f|f(x_*), P),\\ q(f_p|f_p(x_*), P_p, f).
    \end{array}
\end{equation}
Fortunately, these can be made to cancel by choosing a proposal distribution as follows:
\begin{eqnarray*}
    q(f_p|f_p(x_*),P_p,f) = p(f_p|f_p(x_*), P_p).
\end{eqnarray*}
In other words, if $f$ is proposed from its prior conditional on $f(x_*)$ and its parents whenever $f(x_*)$ is proposed, there is no need to compute the terms in expression~\ref{eq:problem-terms} .

\smallskip

To summarize, any Metropolis-Hastings step method can handle $f(x_*)$ or the parents of $f$ if it proposes values for $f$ jointly with its target variable as outlined above. This minor alteration in jumping strategy is implemented by the function \\\code{wrap_metropolis_for_gp_parents}, which takes a subclass of \code{Metropolis} as an argument and returns a new step method class with altered \code{propose} and \code{reject} methods. The function automatically produces modified versions of all Metropolis step methods implemented by \pkg{PyMC} \citep{pymc}. The modified step methods are automatically assigned to parents of GPs.

\subsection{Choosing a mesh} 
\label{sec:mesh-choice} 
If $x_*$ is an empty array, $f$'s value will be proposed from its prior, and rejection rates are likely to be quite large. If $x_*$ is too dense, on the other hand, computation of the log-probability of $f(x_*)$ will be expensive, as its cost scales as the cube of the number of points in the mesh. The dependence of the proposal on the mesh density is illustrated in Figure~\ref{fig:meshpropose}. As the figure illustrates, the mesh points $x_*$ are the points where Metropolis-Hastings step methods can `grab' the value of $f$ to moderate the variance of its proposal distribution. Away from the mesh points, step methods have no control over proposal variance.

\begin{figure}
    \centering
        \epsfig{file=figs/nomeshpropose.pdf,width=5cm}
        \epsfig{file=figs/lightmeshpropose.pdf,width=5cm}
        \epsfig{file=figs/densemeshpropose.pdf,width=5cm}
    \caption{Several possible proposals of $f$ (curves) given proposed values for $f(x_*)$ (heavy dots) with no mesh (left), a sparse mesh (middle), and a dense mesh (right). Proposal distributions'  $\pm$ one standard deviation envelopes are shown as shaded regions, with means shown as broken lines. With no mesh, $f$ is proposed from its prior and the acceptance rate will usually be very low. A denser mesh permits a high degree of control over $f$ and hence better acceptance ratios, but computing the log-probability is more expensive.}
    \label{fig:meshpropose}
\end{figure}


Figure~\ref{fig:meshchoice} provides a concrete example. To generate this figure, model~\ref{eq:simple-example-model} was created with meshes $x_*$ of varying densities, distributed evenly over the interval $[-1,1]$. Recall that that example had four observation locations $o$ evenly spaced between $-.8$ and $.8$. In general neither $x_*$ nor $o$ needs to be evenly spaced. 10000 steps of the default step method for $f(x_*)$ and $(f|f(x_*))$ were timed. 

In this example, the time per jump is fairly constant for sparse meshes, because the time taken by coordinating Python code dominates the time taken by linear algebra and other numerical code. For dense meshes, numerical code is the rate-determining factor and time per jump increases cubically as is typical of GP computations. The rejection rate is close to 1 for mesh sizes up to about 16, after which it decreases. As illustrated in figure~\ref{fig:meshpropose}, large mesh spacings allow excessively large proposal jumps between mesh points, leading to high rejection rates. A happy medium is attained for mesh sizes in the neighborhood of 128.

\begin{figure}
    \centering
        \epsfig{file=figs/meshchoice.pdf,width=15cm}
    \caption{The effects of mesh density on the performance of the Metropolis-Hastings jumping strategy described in section~\ref{sec:step-methods}. As mesh density increases, rejection rate tends to decrease, but the time required per jump increases. When the observation locations are known in advance, the mesh can be set to the observation locations for improved performance metrics marked by the two points. In this example, there are four observation locations, so the points are placed above the corresponding mesh size to provide a like-for-like comparison.}
    \label{fig:meshchoice}
\end{figure}

If $f$'s children depend on its value only via its evaluation on the mesh, that is if $x_*$ coincides with the observation locations $o$, then the likelihood terms $p(K|f_p)$ and $p(K|f)$ will cancel. In other words, if the mesh is chosen so that $p(K|f)=p(K|f(x_*))$ then the proposed value of $(f|f(x_*))$ will have no bearing on the acceptance probability of the proposed value of $f(x_*)$ or of the parents $P$. The dots in figure~\ref{fig:meshchoice} show the rejection rate and time per jump for a modified version of model~\ref{eq:simple-example-model}, in which $o$ is known a priori and $x_*=o$. 

Both performance measures compare favorably to all of the mesh trials. Because the datapoints fall on mesh points, the uncontrolled proposal variance between mesh points illustrated in figure~\ref{fig:meshpropose} does not inflate rejection rates. Because $f$ only needs to be evaluated at the four points $x_*=o$ throughout all of the jumps, the amount of computation needed is less than it is in any mesh trial except the length-0 trial and the time required per jump is also relatively low.

\subsection{Gibbs steps} 
\label{sec:gp-gibbs} 
If all of $f$'s children, $K$, depend on it as follows:
\begin{equation}
    \label{eq:gibbs-criterion} 
    K_i|f \stackrel{\textup{\tiny ind}}{\sim} \textup{Normal}(f(x_{*i}),V_i)
\end{equation}
then the joint full conditional distribution of $f(x_*)$ and $(f|f(x_*))$ is of a standard form and both can be handled by the \code{GPEvaluationGibbs} step method. This step method is used in \code{MCMC.py}:
\begin{CodeChunk}
\begin{CodeInput}
GPSampler.use_step_method(gp.GPEvaluationGibbs, GPSampler.sm, \
    GPSampler.V, GPSampler.d)
\end{CodeInput}
\end{CodeChunk}
The initialization arguments are the GP submodel that contains $f$, the observation variance of $f$'s children, and the children, in this case the vector-valued normal variable $d$. 

\code{GPEvaluationGibbs} covers the standard submodel encountered in geostatistics, but there are many conjugate situations to which it does not apply. If necessary, special step methods can be written to handle these situations. If \code{GPEvaluationGibbs} is not assigned manually, $f(x_*)$ will be handled by the default \code{GPEvaluationMetropolis} step method, which will provide inferior performance. 


\section{Example: Duffy negativity prevalence in Africa}
\label{sec:duffy} 

\cite{Howes} recently presented global maps of the prevalence of Duffy negativity, a genetic trait in humans that confers resistance to infection by the malaria parasite \emph{Plasmodium vivax} \citep{duffy-vivax}. The geostatistical analysis that produced the maps was implemented using this package, and demonstrates its ability to support a model space that extends outside the standard generalized linear model family. 

The original implementation is freely available on the internet \citep{duffy-code, generic-mbg}. Code implementing a simplified version of the same analysis is included in the folder \\\code{pymc/examples/gp/more_examples/Duffy}. The current section will focus on this simplified version. Files \code{model.py} and \code{mcmc.py} contain the model specification and the model-fitting and predictive simulation procedure, respectively. The datafile \code{duffy-jittered.csv} contains a simulated dataset designed to produce a similar posterior distribution to the dataset collected by \cite{Howes} in Africa and the Arabian peninsula. 

\subsection{Scientific background and data}
\label{subsec:duffy-data} 
The Duffy negativity phenotype, as modelled by \cite{Howes}, is controlled by two genetic loci on chromosome 1. The first contains one of two alleles, known as \emph{FY*A} and \emph{FY*B}. These alleles encode proteins known as Fy$^\textup{a}$ and Fy$^\textup{b}$, respectively. The second locus can contain an allele that prevents expression of these proteins. A person is called `Duffy negative' if they do not express either protein Fy$^\textup{a}$ or Fy$^\textup{b}$, that is if each of their two copies of chromosome 1 contains the silencing allele. 

For clarity, in the remainder of this section the event that \emph{FY*A} is present at the first locus in a particular chromosome will be denoted $a$, and the event that \emph{FY*B} is present by $b$. Events $a$ and $b$ are, for the purposes of this model, mutually exclusive and all-inclusive. Similarly, the event that the silencing allele is present at the second locus will be denoted $s$. The genotype of said chromosome will be denoted by juxtaposing the events at the two loci: $as$, $b\neg s$, etc. The genotype of a person will be denoted as an unordered pair of chromosomal genotypes: $(bs,a \neg s)$, etc.

\cite{Howes} collected a comprehensive database of Duffy blood group surveys from the literature. In each survey, data collectors performed a test on a randomly-selected subset of a local population. They reported the test they used, number of individuals surveyed and the number classified into each of the chosen test's output categories. The times, places, and motivations of the surveys, as well as the definitions of a `population', varied. The data and data abstraction protocol are described in detail by \cite{Howes}. 

Each survey in the database applied one of the following five tests to each participant:
\begin{description}
    \item[genotypic] This test determined participants' genotypes, and
could distinguish all ten possible genotypes $(bs,bs)$, $(as,bs)$, $(b\neg s,bs)$, \ldots
    \item[promoter] This test also examined participants' DNA directly, but only determined whether the silencing variant was present in either or both of each participant's copies of chromosome 1.
    \item[phenotypic] This test assayed participants' blood for proteins Fy$^\textup{a}$ and Fy$^\textup{b}$, rather than examining their genotypes directly.
    \item[a-phenotypic] This test also assayed participants' blood for proteins, but only determined whether Fy$^\textup{a}$ was expressed.
    \item[b-phenotypic] These studies only determined whether participants expressed Fy$^\textup{b}$.
\end{description}
The respective abilities of the tests to distinguish between the ten possible genotypes are illustrated in table \ref{tab:surveys}.

\begin{table}
    \centering
    \begin{small}
        \begin{tabular}{ccccccccccc}
            &$bs,bs$&$bs,as$&$as,as$&$b\neg s,b\neg s$&$b\neg s,a\neg s$&$a\neg s,a\neg s$&$bs,a\neg s$&$b\neg s,as$&$bs,b\neg s$&$as,a\neg s$\\
            \hline\hline
            genotypic&1&2&3&4&5&6&7&8&9&10\\
            promoter&1&1&1&2&2&2&2&2&2&2\\
            phenotypic&1&1&1&2&3&4&4&2&2&4\\
            a-phenotypic&1&1&1&1&2&2&2&1&1&2\\
            b-phenotypic&1&1&1&2&2&1&1&2&2&1
            \label{tab:equiv-class}
        \end{tabular}            
    \end{small}
    \caption{The ability of the five tests used by data collectors in the Duffy negativity example to distinguish between the ten possible genotypes. A survey type is able to distinguish between genotypes if the numbers in the corresponding columns are different.}
    \label{tab:surveys}  
\end{table}

\subsection{Statistical model}
The prevalence of Duffy negativity can be computed directly from \textbf{genotypic}, \textbf{promoter} and \textbf{phenotypic} surveys. If the entire dataset consisted of such observations the standard spatial generalized linear model framework could be applied \citep{diggle}. The other datatypes are not direct observations of the quantity to be predicted, but they are closely related and can be expected to contain valuable information that should be incorporated in the statistical analysis.

However, incorporating all of these datatypes in a geostatistical analysis requires a departure from the generalized linear model family. A simplified version of the model for these fields chosen by \cite{Howes}, and implemented in \code{model.py}, is given below. 

The targets of the inference are $p(b;x)$, the probability that event $b$ occurs in a randomly-chosen copy of chromosome 1 from location $x$; $p(s;x|b)$, the probability that event $s$ occurs in a randomly-chosen copy of chromosome 1 from location $x$ given than event $b$ occurs in the same chromosome; and $p(s;x|a)$, the probability that event $s$ occurs in a randomly-chosen copy of chromosome 1 from location $x$ given that event $a$ occurs in the same chromosome. These quantities are of interest because they can be used to compute the prevalence of the Duffy negativity phenotype,
\begin{equation}
    \label{eq:duffy-formula} 
    p(s;x)=\left[p(s;x|b)p(b;x)+p(s;x|a)(1-p(b;x))\right]^2,
\end{equation}
which is the quantity of most direct epidemiological interest.

Two of these probabilities, $p(b;x)$ and $p(s;x|b)$, are modelled as functions from the Earth's surface to the interval $[0,1]$. Priors for these surfaces are constructed by transforming GP's, as described below. The last, $p(s;x|a)$, is modelled as a simple unknown constant $p_1$ because $s$ is rarely found in conjunction with $a$.

To construct priors for the two unknown surfaces, the model declares two GPs, denoted $f_b$ and $f_s$. `Noisy' versions $\tilde f_b$ and $\tilde f_s$ are generated by adding an iid normal random variate at each location $x$ on the surface of the earth. The variances of these noisy versions are labelled $V_b$ and $V_s$, respectively. A nonlinear inverse logit transformation of $\tilde f_b$ generates $p(b;x)$, and likewise for $\tilde f_s$ and $p(s;x|b)$.

The covariances of the GPs $f_s$ and $f_b$ are are of the exponential form, with distance $d(x,y)$ between locations $x$ and $y$ defined as great-circle distance. This covariance function is positive definite \citep{spherical-validity}. The amplitude parameters are denoted $\phi_s$ and $\phi_b$, respectively, and the scale parameters are denoted $\theta_s$ and $\theta_b$. The mean of $f_s$ is modelled as zero. The mean of $f_b$ is modelled as $\beta\ 1(x\in r)$, where $\beta$ is an unknown scalar coefficient, $1(\cdot)$ is the indicator function and $r$ is the region south of the Sahara. \cite{Howes} chose to use this indicator covariate because the prevalence of $b$ is known to decline sharply north of the Sahara.

The form of the prior $Q$ for the unknown scalar parameters $\phi_b$, $\theta_b$, $\phi_s$, $\theta_s$, $p_1$, $V_b$, $V_s$, $\beta$ does not affect the subsequent discussion, and is suppressed for brevity. The prior is, of course, written out in code in \code{model.py}. As in most Bayesian analyses, all of the unknown parameters are inferred along with the actual targets. 

In Bayesian hierarchical notation, the model as described so far is as follows:
\begin{equation}
    \label{eq:duffy-model} 
    \begin{array}{r}
        \phi_b,\theta_b,\phi_s,\theta_s,p_1,V_b,V_s\beta\sim Q\\
        C_{\phi,\theta}(x,y)=\phi\exp\left[{-\frac{d(x,y)}{\theta}}\right]\\\\
        M_b(x) = \beta\ 1(x\in r)\\
        f_b|\phi_b,\theta_b,\beta\sim \textup{GP}(M_b, C_{\phi_b,\theta_b}) \\
        \tilde f_b(x) | f_b(x) \stackrel{\textup{\tiny ind}}{\sim} \textup{N}(f_b(x),V_b) \\\\
        M_s(x) = 0\\
        f_s|\phi_s,\theta_s\sim \textup{GP}(M_s, C_{\phi_s,\theta_s})\\
        \tilde f_s(x) | f_s(x) \stackrel{\textup{\tiny ind}}{\sim} \textup{N}(f_s(x),V_s)\\\\
        p(b;x) = \textup{logit}^{-1}(\tilde f_b(x))\\
        p(s;x|b)= \textup{logit}^{-1}(\tilde f_s(x))\\
        p(s;x|a)= p_1
    \end{array}
\end{equation}  

The model is completed by likelihoods that give the probability of each survey outcome given the values of $p(b;o)$, $p(s;o|b)$ and $p(s;o|a)$ at the corresponding survey locations $o$. These likelihoods are described in detail by \cite{Howes}. Briefly, the promoter, a-phenotypic, and b-phenotypic tests all classify each survey participant into one of two categories, so the likelihoods corresponding to surveys that used these tests are binomial. The genotypic and phenotypic tests classify each survey participant into one of several categories, so the likelihoods corresponding to surveys that used them are multinomial. \cite{Howes} modelled the actual classification probabilities as functions of $p(b;o)$, $p(s;o|b)$ and $p(s;o|a)$ using the Hardy-Weinberg model from population genetics \citep{gillespie}, which assumes that an individual's two copies of an allele are chosen independently from a gene pool. 
The likelihoods are implemented in \code{model.py} using \pkg{PyMC}'s \code{Binomial} and \code{Multinomial} classes.

\subsection{Model fitting and prediction}
The portion of \code{mcmc.py} that creates the model and runs the sampling loop is quite concise: 
\begin{CodeInput}
DuffySampler = pymc.MCMC(model.make_model(**data), db='hdf5', dbcomplevel=1, \
    dbcomplib='zlib', dbname='duffydb.hdf5')

DuffySampler.use_step_method(pymc.gp.GPEvaluationGibbs, DuffySampler.sp_sub_b, \
    DuffySampler.V_b, DuffySampler.tilde_fb)

DuffySampler.use_step_method(pymc.gp.GPEvaluationGibbs, DuffySampler.sp_sub_s, \
    DuffySampler.V_s, DuffySampler.tilde_fs)

DuffySampler.isample(50000,10000,100)    
\end{CodeInput}
The first line creates the variables specified in \code{model.py}, and hands them to an MCMC sampler called \code{DuffySampler}. The database backend chosen is \code{hdf5}, so dynamic traces will be stored in an on-disk \pkg{PyTables} database under compression \citep{pymc}. The middle two lines choose the \code{GPEvaluationGibbs} step method, described in Section~\ref{sec:gp-gibbs}, for updating the \code{Gaussian process}es. This jumping strategy is applicable because the observation locations $o$ are known in advance, and because dependence of the children $\tilde f_b(o)$ of $f(o)$ is of the special form~\ref{eq:gibbs-criterion}, and likewise for $\tilde f_s$ and $f_s$. The final line calls for 50k MCMC iterations, with every 100 iterations after the first 10k saved to the database. 

While the sampler is running, a special prompt is displayed in the terminal window:
\begin{tiny}
    \begin{CodeInput}
        ==============
         PyMC console
        ==============

                PyMC is now sampling. Use the following commands to query or pause the sampler.


                Commands:
                  i -- index: print current iteration index
                  p -- pause: interrupt sampling and return to the main console.
                              Sampling can be resumed later with icontinue().
                  h -- halt:  stop sampling and truncate trace. Sampling cannot be
                              resumed for this chain.
                  b -- bg:    return to the main console. The sampling will still
                              run in a background thread. There is a possibility of
                              malfunction if you interfere with the Sampler's
                              state or the database during sampling. Use this at your
                              own risk.

        pymc > Sampling:   0% [                                                ] Iterations: 0
    \end{CodeInput}    
\end{tiny}
Sampling can be paused and resumed, or halted altogether, at any time. As sampling iterations are completed, the status bar fills up. When sampling is complete, control returns to the ordinary Python prompt. At this point, MCMC traces can be retrieved from \code{DuffySampler}. \code{DuffySampler.trace('p_1')[:]} returns the recorded samples of unknown scalar variable $p_1$ as a NumPy array and \code{DuffySampler.trace('sp_sub_b_f_eval')[:]} returns recorded samples of vector-valued variable $f_b(o)$. If desired, these traces can easily be plotted, subjected to convergence diagnostics or checked for autocorrelation. \code{DuffySampler.trace('sp_sub_b_f')[:]} returns recorded samples of the \code{Realization}-valued GP $f_b$. Each element in this trace matches the corresponding element of the trace at $f_b(o)$ at the observation locations $o$.

\bigskip
Most of the code in \code{mcmc.py} is devoted to estimating the mean and standard deviation of the posterior predictive distribution of Duffy negativity prevalence at unsampled locations $x$ in Africa and the Arabian peninsula (Figure~\ref{fig:duffymaps}). For each sample from the joint posterior of the variables in model~\ref{eq:duffy-model}, 
the pointwise mean and variance 
\begin{equation}
    \label{eq:map-moments} 
    \begin{array}{l}
        \E(f_b(x_i)|f_b(o), \phi_b, \theta_b, \beta)\\
        \VAR(f_b(x_i)|f_b(o), \phi_b, \theta_b, \beta)\\\\
        \E(f_s(x_i)|f_s(o), \phi_s, \theta_s)\\
        \VAR(f_s(x_i)|f_s(o), \phi_s, \theta_s)
    \end{array}
\end{equation}
are computed for each pixel $x_i$ in the output map. Using these moments, joint samples for $\tilde f_b(x_i)$ and $\tilde f_s(x_i)$ are obtained for each element $x_i$ of $x$. Equation~\ref{eq:duffy-formula} is used to convert these to posterior predictive samples of the prevalence of the Duffy negativite phenotype, $p(s;x_i)^2$. The posterior predictive mean and standard deviation of Duffy negativity prevalence are estimated from these samples, and these quantities are displayed on a map.

\bigskip
The algorithm just described is implemented simply and conveniently in \code{mcmc.py} using the \code{remember} method of \pkg{PyMC}'s \code{MCMC} objects, and the \code{point_eval} function provided by this package. The \code{remember} method of \code{DuffySampler} is used to reset its constituent variables to each of the $n$ stored samples from the joint posterior distribution:
\begin{CodeInput}
for i in xrange(n):
    DuffySampler.remember(0,i)
\end{CodeInput}
Inside the loop, the pointwise means and variances of equation~\ref{eq:map-moments} are computed efficiently and in a multithreaded fashion (on multi-core systems, assuming the environment variable \code{OMP_NUM_THREADS} is set to a value greater than 1) using \code{point_eval}:
\begin{CodeInput}
    Msurf_b, Vsurf_b = pymc.gp.point_eval(DuffySampler.sp_sub_b.M_obs.value, \
        DuffySampler.sp_sub_b.C_obs.value, dpred)
    
    Msurf_s, Vsurf_s = pymc.gp.point_eval(DuffySampler.sp_sub_s.M_obs.value, \
        DuffySampler.sp_sub_s.C_obs.value, dpred)
\end{CodeInput}
The `nugget' variances $V_b$ and $V_s$ are added to the variances in equation~\ref{eq:map-moments} to obtain the conditional variances of $\tilde f_s$ and $\tilde f_b$:        
\begin{CodeInput} 
    Vsurf_b += DuffySampler.V_b.value
    Vsurf_s += DuffySampler.V_s.value
\end{CodeInput}
 Samples from these distributions are drawn, and converted to posterior predictive samples for the frequencies $p(s|b;x_i)$ and $p(b;x_i)$ at each pixel $x_i$:
\begin{CodeInput}
    freq_b = pymc.invlogit(Msurf_b + pymc.rnormal(0,1)*np.sqrt(Vsurf_b))
    freq_s = pymc.invlogit(Msurf_s + pymc.rnormal(0,1)*np.sqrt(Vsurf_s))
\end{CodeInput}
Finally, these samples are converted to a posterior predictive sample for Duffy negativity prevalence $p(s;x_i)^2=[p(s;x_i|b)p(b;x_i)+p(s;x_i|a)p(a;x_i)]^2$:
\begin{CodeInput}
    samp_i = (freq_b*freq_s+(1-freq_b)*DuffySampler.p1.value)**2
\end{CodeInput}
These samples are accumulated to produce estimates of the first two moments of the posterior predictive distribution of $p(s;x_i)^2$ for each $x_i$, and these moments are used to fill in the maps of the posterior predictive mean and standard deviation shown in Figure~\ref{fig:duffymaps}.

\begin{figure}
\begin{center}
    \epsfig{file=figs/duffymean.pdf, width=7cm} 
    \epsfig{file=figs/duffyvar.pdf, width=7cm}     
    \caption{The mean and variance of the posterior predictive distribution of Duffy negativity prevalence, $p(s;x)^2$ in the notation of model~\ref{eq:duffy-model}, in Africa and the Arabian peninsula. These maps were produced by \code{pymc/examples/gp/more_examples/Duffy/mcmc.py}. The locations of (simulated) observations are shown as red dots. In general, the data support low prevalences in northern and southern Africa, and higher prevalences in central Africa. Predictive variance is low in the neighborhoods of survey locations and where the data indicate that prevalence is either very high or very low. The discontinuity at the boundary between the Sahara and the Sahel delimits the region $r$, which is used to generate the linear covariate $1(x\in r)$. Because the mapped quantity is a nonlinear function of the GP $f_b$, its variance is affected by shifts in the mean of $f_b$. }
    \label{fig:duffymaps}
\end{center}    
\end{figure}

% \begin{figure}
%     \centering
%         \epsfig{file=figs/elevmean.pdf, width=7cm}
%         \epsfig{file=figs/elevvar.pdf, width=7cm}
%     \caption{The posterior mean and variance surfaces for the $v$ variable of the Walker lake example. The posterior variance is relatively small in the neighborhood of observations, but large in regions where no observations were made.}
%     \label{fig:walker}
% \end{figure}
% \begin{figure}
%     \centering
%         \epsfig{file=figs/elevdraw0.pdf, width=7cm}
%         \epsfig{file=figs/elevdraw1.pdf, width=7cm}
%     \caption{Two realizations from the posterior distribution of the $v$ surface for the Walker Lake example. Elevation is measured in meters.}
%     \label{fig:walkerreal}
% \end{figure}
% Bayesian geostatistics is demonstrated in the folder \code{pymc/examples/gp/more_examples/Geostatistics}. File \code{getdata.py} downloads the Walker Lake dataset of Isaaks and Srivastava \citep{isaaks} from the internet and manipulates the $x$ and $y$ coordinates into the array format described in section \ref{sec:highdim}. File \code{model.py} contains the geostatistical model specification, which is
% 
% \begin{eqnarray*}
%     d|f \sim \textup{Normal}(f(x),V)\\
%     f|M,C \sim \textup{GP}(M,C) \\
%     M:x\rightarrow m\\
%     C:x,y,\mathtt{amp},\mathtt{scale},\mathtt{diff\_degree}\rightarrow \mathtt{matern.euclidean}(x,y;\mathtt{amp},\mathtt{scale},\mathtt{diff\_degree})\\
%     p(m)\propto 1\\
%     \mathtt{amp}\sim \textup{Exponential}(7e-5) \\
%     \mathtt{scale}\sim \textup{Exponential}(4e-3) \\
%     \mathtt{diff\_degree}\sim \textup{Uniform}(.5,2)\\ 
%     V\sim \textup{Exponential}(5e-9)\\
% \end{eqnarray*}
% 
% File \code{mcmc.py} fits the model and produces output maps.  The output of \code{mcmc.py} is shown in figures \ref{fig:walker} and \ref{fig:walkerreal}. Figure \ref{fig:walker} shows the posterior mean and variance of the $v$ variable of the dataset, which is a function of elevation (see \cite{isaaks}, appendix A).

\section{Conclusion}

This package is built around the \code{Realization} object, which represents random mathematical functions as random \proglang{Python} functions. This is arguably the most natural and intuitive representation possible within the \proglang{Python} programming language, which itself is widely regarded as unusually human-friendly. 

This design choice has concrete advantages that go beyond aesthetics. The Duffy negativity example in Section~\ref{sec:duffy} implements a probability model (model~\ref{eq:duffy-model}) that is not a member of the spatial generalized linear model family, whose nonstandard likelihood function involves transformations of two GPs. It would not be possible to implement in a model-based geostatistics package that specializes to spatial generalized linear models. However, this package focuses on providing a \pkg{Python} representation of GPs that closely resembles the mathematical objects rather than on covering any particular model family. Because model~\ref{eq:duffy-model} is straightforward to express in terms of those mathematical objects, it falls comfortably within this package's scope. The highly declarative implementation in \code{pymc/examples/gp/more_examples/Duffy/model.py} is little more than a transliteration from mathematical notation to \pkg{Python}. 

This package inherits the flexibility of \pkg{PyMC}, as described in Section~\ref{sec:gp-sub}. Because \pkg{PyMC} allows any \proglang{Python} function to be used to transform variables in probability models, and \proglang{Python} (like all modern programming languages) allows functions to be passed to other functions as arguments, and \code{GaussianProcess} objects are function-valued random variables, this package supports construction of a very wide variety of probability models that involve scalar-valued GPs. In keeping with the extensible spirit of \pkg{PyMC}, this package accomodates user-specified mean and covariance functions, and provides support for automatic combination of covariance functions and distance metrics.

Strenuous efforts at optimization have resulted in good performance for `standard' GP-based analyses such as Bayesian geostatistics. For example, \cite{map} recently used it to conduct a fully Bayesian analysis involving a very expensive covariance function evaluated at 4,291 input locations. The library of covariance functions provided by the package is implemented in Fortran, and can take advantage of SMP systems. The linear algebra functionality is provided by \pkg{NumPy}, which can be configured to make use of optimized, multithreaded \pkg{BLAS} \citep{blas} and \pkg{LAPACK} \citep{lapack}  implementations. 

However, there are many use cases for which this package cannot achieve performance on par with hand-optimized algorithms. For example, in many reversible-jump MCMC applications (e.g. \cite{gramacy}) the set of input locations under consideration changes as the MCMC progresses. It would be possible to create these models and start to fit them using this package, but the acceptance rate would typically be much lower than that enjoyed by a true reversible-jump MCMC algorithm for reasons explained in Section~\ref{sec:step-methods}. It remains to be seen whether this and related performance problems can be overcome without either diluting the conceptual fidelity of the object model or incurring an unmanageable amount of additional complexity.

More tutorial material, as well as documentation of several additional features and the incomplete Cholesky decomposition algorithms, can be found in the full package documentation at \href{http://pymc.googlecode.com/files/GPUserGuide.pdf}{http://pymc.googlecode.com/files/GPUserGuide.pdf}.

% \nocite{*}
% \bibliographystyle{plain}v
\bibliography{jss-gp}

\end{document}<|MERGE_RESOLUTION|>--- conflicted
+++ resolved
@@ -125,11 +125,8 @@
 
 The mean vectors and covariance matrices of these marginal distributions are obtained by evaluating the mean and covariance of $f$. Because the covariance matrices must all be positive semidefinite, the covariance $C$ must have the property that $C(x,x)$ is positive semidefinite for any $x$. Such covariances are called `positive definite functions' \citep{diggle}. 
 
-<<<<<<< HEAD
+
 This conceptual simplicity belies the expressive power of the GP formalism; $M$ and $C$ can be chosen to precisely tune some properties of $f$, yet leave others relatively unconstrained. Since $M(x)=\E[f(x)]$, the mean $M$ translates $f$. The effects of the covariance $C$ on $f$ are more subtle. Since $\textup{diag}[C(x,x)]=\VAR[f(x)]$, the covariance determines the expectation of $[f(x)-M(x)]^2$; but when the domain $\mathbb X$ is $\mathbb R^n$, the covariance also affects or determines other properties of $f$ that do not have analogues in finite-dimensional multivariate normal random variables (see section~\ref{subsub:cov}).
-=======
-GPs are represented by \code{GaussianProcess} objects. These are \pkg{PyMC} stochastic variables \citep{pymc} (analogous to \pkg{WinBugs}' stochastic nodes \citep{bugs}) valued as \code{Realization} objects. This package enables \pkg{PyMC} to fit models involving \code{GaussianProcess}es using Markov chain Monte Carlo \citep{gamerman}, after which the `dynamic trace' for each \code{GaussianProcess} consists of a sequence of \code{Realization} objects sampled from the target distribution. The package is bundled with the \pkg{PyMC} distribution in the directory \code{pymc/gp}, but is not a part of \pkg{PyMC} itself and was not covered by \cite{pymc}. This paper refers to the version of \pkg{PyMC} at \href{http://github.com/pymc-devs/pymc/tree/jss-gp}{http://github.com/pymc-devs/pymc/tree/jss-gp}. 
->>>>>>> 2ecd6062
 
 As methodologically straightforward, highly flexible probability distributions for functions, GPs are popular in Bayesian statistics as priors for unknown functions. This paper presents a software package that implements GPs in the programming language \proglang{Python} and equips the Bayesian analysis package \pkg{PyMC} \cite{pymc} to sample from the posteriors of Bayesian probability models that contain GPs. 
 
